from .Confrontation import Confrontation
from .Variable import Variable
import matplotlib.pyplot as plt
from netCDF4 import Dataset
import numpy as np
import os

def getSource(filename,unit):
    vname = filename.split("/")[-1].split("_")[0]
    if vname == "soilc": vname = "cSoilAbove1m"
    files = filename.split(",") if "," in filename else [filename]
    data,lat,lon = None,None,None
    for f in files:
        v = Variable(filename = os.path.join(os.environ["ILAMB_ROOT"],f.strip()),
                     variable_name = vname)
        if v.temporal: v = v.integrateInTime(mean=True)
        v.convert(unit)
        if data is None:
            data = v.data
            lat  = v.lat
            lon  = v.lon
        else:
            assert np.allclose(v.lat,lat)*np.allclose(v.lon,lon)
            ind = np.where(data.mask + (data < 1e-12*data.max()))
            data[ind] = v.data[ind]
    return lat,lon,data

def sensitivityPlot(tas,tau,pr,X,Y,std,gauss_critval,filename):
    fig,ax = plt.subplots(figsize=(5,5.5),tight_layout=True,dpi=100)
    sc = ax.scatter(tas,tau,c=pr,s=0.1,alpha=1,vmin=0,vmax=2000,cmap='wetdry')
    ax.semilogy(X,Y,'-k',lw=2)
    ax.semilogy(X,10**(np.log10(Y)-gauss_critval*std),'-k',lw=1)
    ax.semilogy(X,10**(np.log10(Y)+gauss_critval*std),'-k',lw=1)
    ax.set_yscale('log')
    ax.set_xlim(-22,30)
    ax.set_ylim(1,3e3)
    ax.set_xlabel("Mean air temperature [$^{\circ}$C]")
    ax.set_ylabel("Inferred turnover time [yr]")
    fig.colorbar(sc,orientation='horizontal',pad=0.15,label='Precipitation [mm yr$^{-1}$]')
    plt.savefig(filename)
    plt.close()
    
class ConfSoilCarbon(Confrontation):
    """
    """
    def __init__(self,**keywords):
        super(ConfSoilCarbon,self).__init__(**keywords)
        self.regions        = ["global"]
        self.layout.regions = self.regions
    
    def stageData(self,m):
        pass
    
    def confront(self,m):

        # Constants
        soilc_threshold   =  1e-12 # kg m-2
        npp_threshold     =  1e-4  # kg m-2 yr-1
        aridity_threshold = -1000  # mm yr-1
        sat_threshold     =  0.5   # 1
        gauss_critval     =  0.674 # for 50%
        relationship_bins = self.keywords.get("relationship_bins",np.arange(-15.5,28.6,1))
        if type(relationship_bins) == str:
            relationship_bins = np.asarray(relationship_bins.split(","),dtype=float)
            
        # Get the source datafiles
        lat,lon,soilc = getSource(self.keywords.get("soilc_source"),"kg m-2")
        LAT,LON,npp = getSource(self.keywords.get("npp_source"),"kg m-2 yr-1")
        assert np.allclose(LAT,lat)*np.allclose(LON,lon)
        LAT,LON,tas = getSource(self.keywords.get("tas_source"),"degC")
        assert np.allclose(LAT,lat)*np.allclose(LON,lon)
        LAT,LON,pr = getSource(self.keywords.get("pr_source"),"mm yr-1")
        assert np.allclose(LAT,lat)*np.allclose(LON,lon)
        LAT,LON,pet = getSource(self.keywords.get("pet_source"),"mm yr-1")
        assert np.allclose(LAT,lat)*np.allclose(LON,lon)
        LAT,LON,fracpeat = getSource(self.keywords.get("fracpeat_source"),"1")
        assert np.allclose(LAT,lat)*np.allclose(LON,lon)

        # Determine what will be masked
        mask  = soilc.mask + tas.mask + npp.mask + pr.mask  # where any source is masked
        mask += (soilc < soilc_threshold)  # where there is no soilc
        mask += (npp < npp_threshold)  # where npp is small or negative
        mask += ((pr-pet) < aridity_threshold)  # where aridity dominates
        mask += (fracpeat > sat_threshold)  # where mostly peatland
        soilc = np.ma.masked_array(soilc,mask=mask).compressed()
        npp   = np.ma.masked_array(npp  ,mask=mask).compressed()
        tas   = np.ma.masked_array(tas  ,mask=mask).compressed()
        pr    = np.ma.masked_array(pr   ,mask=mask).compressed()

        # Compute inferred turnover and fit quadratic
        tau = soilc/npp
        p   = np.polyfit(tas,np.log10(tau),2)
        std = np.sqrt(((np.log10(tau) - np.polyval(p,tas))**2).sum()/tas.size)
        X   = np.linspace(-22,30,100)
        Y   = 10**np.polyval(p,X)
        
        # Get model results
        y0 = self.keywords.get("y0",1980.)
        yf = self.keywords.get("yf",2006.)
        t0 = (y0-1850  )*365
        tf = (yf-1850+1)*365
        mod_soilc = m.extractTimeSeries("cSoilAbove1m",
                                        alt_vars     = ["soilc","cSoil"],
                                        initial_time = t0,
                                        final_time   = tf).integrateInTime(mean=True).convert("kg m-2")
        mod_npp   = m.extractTimeSeries("npp",
                                        initial_time = t0,
                                        final_time   = tf,
                                        expression   = "gpp-ra").integrateInTime(mean=True).convert("kg m-2 yr-1")
        mod_tas   = m.extractTimeSeries("tas",
                                        initial_time = t0,
                                        final_time   = tf).integrateInTime(mean=True).convert("degC")
        mod_pr    = m.extractTimeSeries("pr",
                                        initial_time = t0,
                                        final_time   = tf).integrateInTime(mean=True).convert("mm yr-1")

        # Determine what will be masked
        mask  = mod_soilc.data.mask + mod_npp.data.mask + mod_tas.data.mask + mod_pr.data.mask
        mask += (mod_soilc.data < soilc_threshold)
        mask += (mod_npp.data < npp_threshold)
        mod_soilc = np.ma.masked_array(mod_soilc.data,mask=mask).compressed()
        mod_npp   = np.ma.masked_array(mod_npp.data  ,mask=mask).compressed()
        mod_tas   = np.ma.masked_array(mod_tas.data  ,mask=mask).compressed()
        mod_pr    = np.ma.masked_array(mod_pr.data   ,mask=mask).compressed()

        # Compute inferred turnover and fit quadratic
        mod_tau = mod_soilc/mod_npp
        mod_p   = np.polyfit(mod_tas,np.log10(mod_tau),2)

        # Binned Relationship RMSE
        mean_obs = np.ma.masked_array(np.zeros(relationship_bins.size-1),mask=True)
        mean_mod = np.ma.masked_array(np.zeros(relationship_bins.size-1),mask=True)
        bins = np.digitize(mod_tas,relationship_bins).clip(1,relationship_bins.size-1)-1
        rmse = 0.
        for i in np.unique(bins):
            tmid = 0.5*(relationship_bins[i]+relationship_bins[i+1])
            mean_obs[i] = np.polyval(p,tmid)
            mean_mod[i] = np.log10(mod_tau[bins==i]).mean()
        rmse = np.linalg.norm(mean_obs-mean_mod)
        
        # Outputs and plots
        page = [page for page in self.layout.pages if "MeanState" in page.name][0]
        
        if self.master:
            page.addFigure("Temporally integrated period mean",
                           "benchmark_timeint",
                           "Benchmark_global_timeint.png",
                           side   = "BENCHMARK",
                           legend = False)
            sensitivityPlot(tas,tau,pr,X,Y,std,gauss_critval,"%s/Benchmark_global_timeint.png" % (self.output_path))
            with Dataset("%s/%s_Benchmark.nc" % (self.output_path,self.name),mode="w") as results:
                results.setncatts({"name" :"Benchmark", "color":np.asarray([0.5,0.5,0.5])})
                Variable(name = "T^2",unit="1",data=p[0]).toNetCDF4(results,group="MeanState")
                Variable(name = "T"  ,unit="1",data=p[1]).toNetCDF4(results,group="MeanState")
                Variable(name = "1"  ,unit="1",data=p[2]).toNetCDF4(results,group="MeanState")
                
        page.addFigure("Temporally integrated period mean",
                       "timeint",
                       "MNAME_global_timeint.png",
                       side   = "MODEL",
                       legend = False)
        sensitivityPlot(mod_tas,mod_tau,mod_pr,X,Y,std,gauss_critval,
                        "%s/%s_global_timeint.png" % (self.output_path,m.name))
        with Dataset("%s/%s_%s.nc" % (self.output_path,self.name,m.name),mode="w") as results:
            results.setncatts({"name" :m.name, "color":m.color})
            Variable(name = "T^2" ,unit="1",data=mod_p[0]).toNetCDF4(results,group="MeanState")
            Variable(name = "T"   ,unit="1",data=mod_p[1]).toNetCDF4(results,group="MeanState")
            Variable(name = "1"   ,unit="1",data=mod_p[2]).toNetCDF4(results,group="MeanState")
<<<<<<< HEAD
            Variable(name = "RMSE",unit="1",data=rmse    ).toNetCDF4(results,group="MeanState")
=======
            Variable(name = "RMSE",unit="1",data=rmse    ).toNetCDF4(results,group="MeanState")

    def determinePlotLimits(self):
        pass
    
    def compositePlots(self):
        pass
    
    def modelPlots(self,m):
        pass
    
if __name__ == "__main__":
    from ILAMB.ModelResult import ModelResult
    from ILAMB.Post import RegisterCustomColormaps
    RegisterCustomColormaps()
    m = ModelResult("/home/nate/data/ILAMB/MODELS/esmHistorical/CESM1-BGC/")
    c = ConfSoilCarbon(source = "/home/nate/data/ILAMB/DATA/gpp/GBAF/gpp_0.5x0.5.nc",
                       soilc_source = "DATA/soilc/NCSCDV22/soilc_0.5x0.5.nc, DATA/soilc/HWSD/soilc_0.5x0.5.nc",
                       tas_source = "DATA/tas/CRU/tas_0.5x0.5.nc",
                       pr_source = "DATA/pr/GPCC/pr_0.5x0.5.nc",
                       npp_source = "DATA/soilc/Koven/npp_0.5x0.5.nc",
                       pet_source = "DATA/soilc/Koven/pet_0.5x0.5.nc",
                       fracpeat_source = "DATA/soilc/Koven/fracpeat_0.5x0.5.nc")
    c.confront(m)
>>>>>>> 76e1bc99
<|MERGE_RESOLUTION|>--- conflicted
+++ resolved
@@ -166,9 +166,6 @@
             Variable(name = "T^2" ,unit="1",data=mod_p[0]).toNetCDF4(results,group="MeanState")
             Variable(name = "T"   ,unit="1",data=mod_p[1]).toNetCDF4(results,group="MeanState")
             Variable(name = "1"   ,unit="1",data=mod_p[2]).toNetCDF4(results,group="MeanState")
-<<<<<<< HEAD
-            Variable(name = "RMSE",unit="1",data=rmse    ).toNetCDF4(results,group="MeanState")
-=======
             Variable(name = "RMSE",unit="1",data=rmse    ).toNetCDF4(results,group="MeanState")
 
     def determinePlotLimits(self):
@@ -178,19 +175,4 @@
         pass
     
     def modelPlots(self,m):
-        pass
-    
-if __name__ == "__main__":
-    from ILAMB.ModelResult import ModelResult
-    from ILAMB.Post import RegisterCustomColormaps
-    RegisterCustomColormaps()
-    m = ModelResult("/home/nate/data/ILAMB/MODELS/esmHistorical/CESM1-BGC/")
-    c = ConfSoilCarbon(source = "/home/nate/data/ILAMB/DATA/gpp/GBAF/gpp_0.5x0.5.nc",
-                       soilc_source = "DATA/soilc/NCSCDV22/soilc_0.5x0.5.nc, DATA/soilc/HWSD/soilc_0.5x0.5.nc",
-                       tas_source = "DATA/tas/CRU/tas_0.5x0.5.nc",
-                       pr_source = "DATA/pr/GPCC/pr_0.5x0.5.nc",
-                       npp_source = "DATA/soilc/Koven/npp_0.5x0.5.nc",
-                       pet_source = "DATA/soilc/Koven/pet_0.5x0.5.nc",
-                       fracpeat_source = "DATA/soilc/Koven/fracpeat_0.5x0.5.nc")
-    c.confront(m)
->>>>>>> 76e1bc99
+        pass